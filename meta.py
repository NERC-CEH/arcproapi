"""work with metadata"""
import os as _os
import os.path as _path

import arcpy as _arcpy

import arcproapi as _arcapi
import arcproapi.common as _common


class LicenseText:
    OGL_v3 = 'Open Government License v3. See https://www.nationalarchives.gov.uk/doc/open-government-licence/version/3/ for conditions'



class MetaBuilderBasic:
    """ A way to build summary and description for the write_basic metadata method, to get some standard structure/formatting and as an aide-memoir in what to include

    Methods:
        summary (str): Text for summary, constructed from "when" and "purpose2
        title (str): Passed and written as provided at class instantiation
        description (str): Built from all attributes, except title
        write_basic: Convieniance function to write out the metadata to the specified fname

    Examples:

        >>> Build = MetaBuilderBasic(title='title', purpose='purpose', ...)  # noqa
        >>> Build.caveats_and_limitations = 'caveats'
        >>> Build.write_basic('C:/my.gdb/fc')
    """
    # No license as this is exposed through arcpy metadata class
    def __init__(self, title: str, what: str = '', purpose: str = '', where: str = '', when: str = '', how: str = '', missing_data: str = '', caveats_and_limitations: str = '',
                 quality_control: str = '', credit: str = '', license: str = '', inputs: (tuple[str], list[str]) = (), scripts: (tuple[str], list[str]) = ()):
        self.title = title
        self.purpose = purpose
        self.what = what
        self.where = where
        self.when = when
        self.how = how
        self.missing_data = missing_data
        self.caveats_and_limitations = caveats_and_limitations
        self.quality_control = quality_control
        self.inputs = inputs
        self.scripts = scripts
        self.credit = credit
        self.license = license

    def summary(self) -> str:
        return self.description(filt=('what', 'purpose'))

    def description(self, filt=()) -> str:
        jn = []
        for k, v in self.__dict__.items():
            if k[0:2] == '__': continue
            if filt and k not in filt: continue
            if not v: continue
            if isinstance(v, (str, int, float)):
                jn += [MetaBuilderBasic.addhdr(k)]
                jn += [v]
            elif isinstance(v, (list, tuple)):
                jn += [MetaBuilderBasic.addhdr(k)]
                jn += ['\n'.join(v)]
        return '\n\n'.join(jn)


    def write_basic(self, fname):
        write_basic(fname, self.summary(), self.description(), self.title)

    @staticmethod
    def addhdr(s):
        return '%s\n%s' % (s.upper(), '=' * len(s))


def meta(datasource, mode="PREPEND", **args):  # noqa
    """Read/write metadata of ArcGIS Feature Class, Raster Dataset, Table, etc.

    Returns a dictionary of all accessible (if readonly) or all editted entries.

    *** This function may irreversibly alter metadata, see details below! ***

    The following entries (XML elements) can be read or updated:
    Title ("dataIdInfo/idCitation/resTitle")
    Purpose ("dataIdInfo/idPurp")
    Abstract ("dataIdInfo/idAbs")

    This function exports metadata of the datasource to XML file using template
    'Metadata\Stylesheets\gpTools\exact copy of.xslt' from ArcGIS installation
    directory. Then it loads the exported XML file into memory using Pythons
    xml.etree.ElementTree, modifies supported elements, writes a new XML file,
    and imports this new XML file as metadata to the datasource.
    If the content of exported metada does not contain element dataInfo,
    it is assumend the metadata is not up to date with current ArcGIS version
    and UpgradeMetadata_conversion(datasource, 'ESRIISO_TO_ARCGIS') is applied!
    Try whether this function is appropriate for your work flows on dummy data.

    Required:
    datasource -- path to the data source to update metadata for
    mode -- {PREPEND|APPEND|OVERWRITE}, indicates whether new entries will be
        prepended or appended to existing entries, or whether new entries will
        overwrite existing entries. Case insensitive.
    **args, keyword arguments of type string indicating what entries to update:
        title, string to use in Title
        purpose, string to use in Purpose
        abstract, string to use in Abstract
        If no keyword argument is specifed, metadata are read only, not edited.

    Example:
    >>> fc = 'c:\\foo\\bar.shp'
    >>> meta(fc) # reads existing entries
    >>> meta(fc, 'OVERWRITE', title="Bar") # updates title
    >>> meta(fc, 'append', purpose='example', abstract='Column Spam means eggs')
    """
    raise NotImplementedError
    # https://github.com/Esri/arcgis-pro-metadata-toolkit
    # Need to convert so compatible with arcpro

    import xml.etree.ElementTree as ET
    xslt = None  # metadata template, could be exposed as a parameter
    sf = _arcpy.env.scratchFolder
    tmpmetadatafile = _arcpy.CreateScratchName('tmpmetadatafile', workspace=sf)

    # checks
    if xslt is None:
        template = 'Metadata\Stylesheets\gpTools\exact copy of.xslt'
        arcdir = _arcpy.GetInstallInfo()['InstallDir']
        xslt = _path.join(arcdir, template)
    if not _path.isfile(xslt):
        raise ArcapiError("Cannot find xslt file " + str(xslt))
    mode = mode.upper()

    lut_name_by_node = {
        'dataIdInfo/idCitation/resTitle': 'title',
        'dataIdInfo/idPurp': 'purpose',
        'dataIdInfo/idAbs': 'abstract'
    }

    # work
    r = _arcpy.XSLTransform_conversion(datasource, xslt, tmpmetadatafile)  # noqa
    tmpmetadatafile = r.getOutput(0)
    with open(tmpmetadatafile, "r") as f:
        mf = f.read()
    tree = ET.fromstring(mf)

    # check if read-only access requested (no entries supplied)
    readonly = True if len(args) == 0 else False
    reader = {}
    if readonly:
        args = {'title': '', 'purpose': '', 'abstract': ''}
    else:
        # Update the metadata version if it is not up to date
        if tree.find('dataIdInfo') is None:
            _arcpy.conversion.UpgradeMetadata(datasource, 'ESRIISO_TO_ARCGIS')
            _os.remove(tmpmetadatafile)
            r = _arcpy.XSLTransform_conversion(datasource, xslt, tmpmetadatafile)  # noqa
            tmpmetadatafile = r.getOutput(0)
            with open(tmpmetadatafile, "r") as f:
                mf = f.read()
            tree = ET.fromstring(mf)

    # get what user wants to update
    entries = {}
    if args.get('title', None) is not None:
        entries.update({'dataIdInfo/idCitation/resTitle': args.get('title')})
    if args.get('purpose', None) is not None:
        entries.update({'dataIdInfo/idPurp': args.get('purpose')})
    if args.get('abstract', None) is not None:
        entries.update({'dataIdInfo/idAbs': args.get('abstract')})

    # update entries
    for p, t in entries.iteritems():  # noqa
        el = tree.find(p)
        if el is None:
            if not readonly:
                wm = "Element %s not found, creating it from scratch." % str(p)
                _arcpy.AddWarning(wm)
                pparent = "/".join(p.split("/")[:-1])
                parent = tree.find(pparent)
                if parent is None:
                    em = "Could not find parent %s as parent of %s in %s " % \
                         (pparent, p, str(datasource))
                    raise ArcapiError(em)
                subel = ET.SubElement(parent, p.split("/")[-1])
                subel.text = str(t)
                el = subel
                del subel
        else:
            if not readonly:
                pre, mid, post = ('', '', '')
                if mode != "OVERWRITE":
                    # remember existing content if not overwrite
                    mid = '' if el.text is None else el.text
                    joiner = '&lt;br/&gt;'
                else:
                    mid = str('' if t is None else t)
                    joiner = ''
                if mode == 'APPEND': post = str('' if t is None else t)
                if mode == 'PREPEND': pre = str('' if t is None else t)
                el.text = joiner.join((pre, mid, post))
        reader.update({lut_name_by_node[p]: getattr(el, 'text', None)})

    # write a new xml file to be imported
    mf = ET.tostring(tree, encoding='utf-8')
    with open(tmpmetadatafile, "w", encoding='utf-8') as f:
        f.write(mf)

    # import new xml file as metadata
    _arcapi.ImportMetadata_conversion(tmpmetadatafile, datasource)  # noqa

    _common.msg("Updated metadata for " + str(datasource))

    # try to clean up
    try:
        _os.remove(tmpmetadatafile)
    except:
        pass

    return reader


def write_basic(fname: str, summary: str = '', description: str = '', title: str = '') -> bool:
    """
    Write out summary and description metadata to table/fc fname.
    All errors are suppressed.


    Args:
        fname (str): the layer
        summary (str): the summary
        description (str): the description
        title (str): the title

    Returns:
        bool: True if write worked, false if error

    Notes:
        *** Recommend use MetaBuilderBasic to construct and write basic metadata to title, summary and description ***
        Title: The title should describe the data, not the project. It should describe what the data is. Good practive is to answer What, Where and When
        Summary: Extend on title, but keep it succint. Think - What, Where, When, How, Who
        Description: Recovering the summary is not required. But extent to include:
            (i) Input datasets and processing
            (ii) Quality Control
            (iii) Missing and extra data
            (iv) Caveats and limitations

        See https://eidc.ac.uk/deposit/metadata/guidance


    Examples:
        >>> write_basic('C:/my.gdb', 'my summary', 'my description', 'my title')
        True
    """
    out = False
    fname = _path.normpath(fname)
    try:
        M = _arcpy.metadata.Metadata(fname)
        M.summary = summary
        M.description = description
        M.title = title
<<<<<<< HEAD
        M.credits
=======

        if False:
            # Exposed, but can't write it, even though it is not set to the layer extent, well done ESRI. Leaving code here incase it is ever fixed
            if write_extent:
                d = _arcpy.Describe(fname).extent
                M.xMin, M.xMax, M.yMin, M.yMax = d.XMin, d.XMax, d.YMin, d.YMax
>>>>>>> 1f5e67ce
        M.save()  # noqa
        out = True
    finally:
        try:  # paranoid about ESRI not clearing up properly
            del M
        except:
            pass
    return out<|MERGE_RESOLUTION|>--- conflicted
+++ resolved
@@ -256,16 +256,12 @@
         M.summary = summary
         M.description = description
         M.title = title
-<<<<<<< HEAD
-        M.credits
-=======
 
         if False:
             # Exposed, but can't write it, even though it is not set to the layer extent, well done ESRI. Leaving code here incase it is ever fixed
             if write_extent:
                 d = _arcpy.Describe(fname).extent
                 M.xMin, M.xMax, M.yMin, M.yMax = d.XMin, d.XMax, d.YMin, d.YMax
->>>>>>> 1f5e67ce
         M.save()  # noqa
         out = True
     finally:
